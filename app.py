import os
import time
from PIL import Image
# from skimage.filters import sobel
from gevent.pywsgi import WSGIServer
from werkzeug.utils import secure_filename
from skimage import color, io
from flask import Flask, request, render_template, url_for
from wallgen import (NbyNGradient, genDiamond, genHexagon, genIsometric,
                     genPoints, genPoly, genSmartPoints, genSquares,
                     genTriangle, nGradient, random_gradient, swirl_image)

UPLOAD_FOLDER = os.path.join("static", "upload")
ALLOWED_EXTENSIONS = set(['png', 'jpg', 'jpeg'])

app = Flask(__name__, static_url_path="/static")
app.config['UPLOAD_FOLDER'] = UPLOAD_FOLDER
app.config['MAX_CONTENT_LENGTH'] = 5 * 1024 * 1024


def allowed_file(filename):
    return '.' in filename and \
        filename.rsplit('.', 1)[1].lower() in ALLOWED_EXTENSIONS


@app.route("/", methods=['GET'])
def index():
    return render_template("home.html")


@app.route("/poly", methods=['GET', 'POST'])
def poly():
    if request.method == 'POST':
        # get data
        side = int(request.form.get('side'))
        np = int(request.form.get('np'))
        outline = request.form.get('outline')
        bgtype = request.form.get('bgtype')
        swirl = request.form.get('swirl')

        error = None

        if side > 5000 or side < 100:
            error = "WARNING: Image too large OR Image too small"
        if np < 10 or np > 10001:
            error = "WARNING: Too less points OR too many points"

        fname = "wall-{}.png".format(int(time.time()))
        fpath = 'static/images/' + fname

        shift = side // 10
        nside = side + shift * 2  # increase size to prevent underflow

        img = random_gradient(nside)

        if bgtype == "nbyn":
            img = NbyNGradient(nside)
        elif bgtype == "customColors":
            nColors = request.form.get('nColors')
            colors = []

            for i in range(int(nColors)):
                colors.append(request.form.get('rgb' + str(i + 1)))

            try:
                colors = [tuple(bytes.fromhex(x[1:])) for x in colors]
            except Exception as e:
                print(e)
                error = "ERROR: Invalid color hex"

            img = nGradient(nside, *colors)

        if error is not None:
            print(error)
            return render_template('error.html', context=error)

        if outline:
            outline = tuple(bytes.fromhex("#2c2c2c"[1:]))
        else:
            outline = None

        if swirl:
            img = swirl_image(img)

        pts = genPoints(np, nside, nside)
        img = genPoly(side, side, img, pts, shift, shift, outl=outline)

        # print(fpath)
        img.save(fpath)

        imgurl = url_for('static', filename='images/' + fname)
        return render_template("download.html", context=imgurl, home="poly")
    else:
        return render_template('poly.html')


@app.route("/shape", methods=['GET', 'POST'])
def shape():
    if request.method == 'POST':
        side = int(request.form.get('side'))
        outline = request.form.get('outline')
        bgtype = request.form.get('bgtype')
        swirl = request.form.get('swirl')
        shape = request.form.get('shape')

        error = None

        if side > 5000 or side < 100:
            error = "WARNING: Image too large OR Image too small"

        fname = "wall-{}.png".format(int(time.time()))
        fpath = 'static/images/' + fname

        img = random_gradient(side)

        if bgtype == "nbyn":
            img = NbyNGradient(side)
        elif bgtype == "customColors":
            nColors = request.form.get('nColors')
            colors = []

            for i in range(int(nColors)):
                colors.append(request.form.get('rgb' + str(i + 1)))

            try:
                colors = [tuple(bytes.fromhex(x[1:])) for x in colors]
            except Exception as e:
                print(e)
                error = "ERROR: Invalid color hex"

            img = nGradient(side, *colors)

        if error is not None:
            print(error)
            return render_template('error.html', context=error)

        if outline:
            outline = tuple(bytes.fromhex("#2c2c2c"[1:]))
        else:
            outline = None

        if swirl:
            img = swirl_image(img)

        if shape == 'hexagon':
<<<<<<< HEAD
            img = genHexagon(side, side, img, outline)
        elif shape == 'squares':
            img = genSquares(side, side, img, outline)
        elif shape == 'diamond':
            img = genDiamond(side, side, img, outline)
        elif shape == 'triangle':
            img = genTriangle(side, side, img, outline)
        elif shape == 'isometric':
            img = genIsometric(side, side, img, outline)
=======
            img = genHexagon(side, side, img, outline, per=5)
        elif shape == 'squares':
            img = genSquares(side, side, img, outline, per=5)
        elif shape == 'diamond':
            img = genDiamond(side, side, img, outline, per=5)
        elif shape == 'triangle':
            img = genTriangle(side, side, img, outline, per=5)
        elif shape == 'isometric':
            img = genIsometric(side, side, img, outline, per=5)
>>>>>>> 265b27e9
        # print(fpath)
        img.save(fpath)
        imgurl = url_for('static', filename='images/' + fname)
        return render_template("download.html", context=imgurl, home="shape")
    else:
        return render_template('shape.html')


@app.route("/pic", methods=['GET', 'POST'])
def pic():
    if request.method == 'POST':
        # print(request.files)
        # print(request.form)
        if 'image' not in request.files:
            error = "No file part"
            return render_template("error.html", context=error)
        else:
            file = request.files['image']
            # print(file.filename)
            # print(len(file.filename))
            if len(file.filename) < 1:
                error = "No file selected"
                return render_template("error.html", context=error)

            if file and allowed_file(file.filename):
                filename = secure_filename(file.filename)
                ufpath = os.path.join(app.config['UPLOAD_FOLDER'], filename)
                file.save(ufpath)
                np = request.form.get('np')
                outline = request.form.get('outline')
                smart = request.form.get('smart')

                if np or smart:
                    og_img = Image.open(ufpath)
                    width = og_img.width
                    height = og_img.height

                    if min(height, width) > 1080:
                        scale = min(height, width) // 1080
                    else:
                        scale = 1
                    img = og_img.resize(
                        (width // scale, height // scale),
                        resample=Image.BICUBIC)
                    width = img.width
                    height = img.height
                    wshift = width // 100
                    hshift = height // 100

                    n_width = width + 2 * wshift
                    n_height = height + 2 * height

                    if outline:
                        outline = tuple(bytes.fromhex("#2c2c2c"[1:]))
                    else:
                        outline = None

                    if smart:
                        ski_img = io.imread(ufpath, True)
                        gray_img = color.rgb2gray(ski_img)
                        pts = genSmartPoints(gray_img)
                    else:
                        pts = genPoints(int(np), n_width, n_height)

                    img = genPoly(img.width, img.height, img, pts,
                                  wshift, hshift, outline, pic=True)

                    fname = "wall-{}.png".format(int(time.time()))
                    fpath = 'static/images/' + fname

                    # print(fpath)
                    img.save(fpath)
                    imgurl = url_for('static', filename='images/' + fname)
                    return render_template(
                        "download.html", context=imgurl, home="pic")
                else:
                    error = "Invalid input, try again"
                    return render_template("error.html", context=error)
            else:
                error = "filetype not allowed"
                return render_template("error.html", context=error)
    else:
        return render_template("pic.html")


if __name__ == '__main__':
    port = int(os.environ.get('PORT', 5000))
    http_server = WSGIServer(('', port), app)
    print("Starting server:")
    http_server.serve_forever()
<|MERGE_RESOLUTION|>--- conflicted
+++ resolved
@@ -1,256 +1,244 @@
-import os
-import time
-from PIL import Image
-# from skimage.filters import sobel
-from gevent.pywsgi import WSGIServer
-from werkzeug.utils import secure_filename
-from skimage import color, io
-from flask import Flask, request, render_template, url_for
-from wallgen import (NbyNGradient, genDiamond, genHexagon, genIsometric,
-                     genPoints, genPoly, genSmartPoints, genSquares,
-                     genTriangle, nGradient, random_gradient, swirl_image)
-
-UPLOAD_FOLDER = os.path.join("static", "upload")
-ALLOWED_EXTENSIONS = set(['png', 'jpg', 'jpeg'])
-
-app = Flask(__name__, static_url_path="/static")
-app.config['UPLOAD_FOLDER'] = UPLOAD_FOLDER
-app.config['MAX_CONTENT_LENGTH'] = 5 * 1024 * 1024
-
-
-def allowed_file(filename):
-    return '.' in filename and \
-        filename.rsplit('.', 1)[1].lower() in ALLOWED_EXTENSIONS
-
-
-@app.route("/", methods=['GET'])
-def index():
-    return render_template("home.html")
-
-
-@app.route("/poly", methods=['GET', 'POST'])
-def poly():
-    if request.method == 'POST':
-        # get data
-        side = int(request.form.get('side'))
-        np = int(request.form.get('np'))
-        outline = request.form.get('outline')
-        bgtype = request.form.get('bgtype')
-        swirl = request.form.get('swirl')
-
-        error = None
-
-        if side > 5000 or side < 100:
-            error = "WARNING: Image too large OR Image too small"
-        if np < 10 or np > 10001:
-            error = "WARNING: Too less points OR too many points"
-
-        fname = "wall-{}.png".format(int(time.time()))
-        fpath = 'static/images/' + fname
-
-        shift = side // 10
-        nside = side + shift * 2  # increase size to prevent underflow
-
-        img = random_gradient(nside)
-
-        if bgtype == "nbyn":
-            img = NbyNGradient(nside)
-        elif bgtype == "customColors":
-            nColors = request.form.get('nColors')
-            colors = []
-
-            for i in range(int(nColors)):
-                colors.append(request.form.get('rgb' + str(i + 1)))
-
-            try:
-                colors = [tuple(bytes.fromhex(x[1:])) for x in colors]
-            except Exception as e:
-                print(e)
-                error = "ERROR: Invalid color hex"
-
-            img = nGradient(nside, *colors)
-
-        if error is not None:
-            print(error)
-            return render_template('error.html', context=error)
-
-        if outline:
-            outline = tuple(bytes.fromhex("#2c2c2c"[1:]))
-        else:
-            outline = None
-
-        if swirl:
-            img = swirl_image(img)
-
-        pts = genPoints(np, nside, nside)
-        img = genPoly(side, side, img, pts, shift, shift, outl=outline)
-
-        # print(fpath)
-        img.save(fpath)
-
-        imgurl = url_for('static', filename='images/' + fname)
-        return render_template("download.html", context=imgurl, home="poly")
-    else:
-        return render_template('poly.html')
-
-
-@app.route("/shape", methods=['GET', 'POST'])
-def shape():
-    if request.method == 'POST':
-        side = int(request.form.get('side'))
-        outline = request.form.get('outline')
-        bgtype = request.form.get('bgtype')
-        swirl = request.form.get('swirl')
-        shape = request.form.get('shape')
-
-        error = None
-
-        if side > 5000 or side < 100:
-            error = "WARNING: Image too large OR Image too small"
-
-        fname = "wall-{}.png".format(int(time.time()))
-        fpath = 'static/images/' + fname
-
-        img = random_gradient(side)
-
-        if bgtype == "nbyn":
-            img = NbyNGradient(side)
-        elif bgtype == "customColors":
-            nColors = request.form.get('nColors')
-            colors = []
-
-            for i in range(int(nColors)):
-                colors.append(request.form.get('rgb' + str(i + 1)))
-
-            try:
-                colors = [tuple(bytes.fromhex(x[1:])) for x in colors]
-            except Exception as e:
-                print(e)
-                error = "ERROR: Invalid color hex"
-
-            img = nGradient(side, *colors)
-
-        if error is not None:
-            print(error)
-            return render_template('error.html', context=error)
-
-        if outline:
-            outline = tuple(bytes.fromhex("#2c2c2c"[1:]))
-        else:
-            outline = None
-
-        if swirl:
-            img = swirl_image(img)
-
-        if shape == 'hexagon':
-<<<<<<< HEAD
-            img = genHexagon(side, side, img, outline)
-        elif shape == 'squares':
-            img = genSquares(side, side, img, outline)
-        elif shape == 'diamond':
-            img = genDiamond(side, side, img, outline)
-        elif shape == 'triangle':
-            img = genTriangle(side, side, img, outline)
-        elif shape == 'isometric':
-            img = genIsometric(side, side, img, outline)
-=======
-            img = genHexagon(side, side, img, outline, per=5)
-        elif shape == 'squares':
-            img = genSquares(side, side, img, outline, per=5)
-        elif shape == 'diamond':
-            img = genDiamond(side, side, img, outline, per=5)
-        elif shape == 'triangle':
-            img = genTriangle(side, side, img, outline, per=5)
-        elif shape == 'isometric':
-            img = genIsometric(side, side, img, outline, per=5)
->>>>>>> 265b27e9
-        # print(fpath)
-        img.save(fpath)
-        imgurl = url_for('static', filename='images/' + fname)
-        return render_template("download.html", context=imgurl, home="shape")
-    else:
-        return render_template('shape.html')
-
-
-@app.route("/pic", methods=['GET', 'POST'])
-def pic():
-    if request.method == 'POST':
-        # print(request.files)
-        # print(request.form)
-        if 'image' not in request.files:
-            error = "No file part"
-            return render_template("error.html", context=error)
-        else:
-            file = request.files['image']
-            # print(file.filename)
-            # print(len(file.filename))
-            if len(file.filename) < 1:
-                error = "No file selected"
-                return render_template("error.html", context=error)
-
-            if file and allowed_file(file.filename):
-                filename = secure_filename(file.filename)
-                ufpath = os.path.join(app.config['UPLOAD_FOLDER'], filename)
-                file.save(ufpath)
-                np = request.form.get('np')
-                outline = request.form.get('outline')
-                smart = request.form.get('smart')
-
-                if np or smart:
-                    og_img = Image.open(ufpath)
-                    width = og_img.width
-                    height = og_img.height
-
-                    if min(height, width) > 1080:
-                        scale = min(height, width) // 1080
-                    else:
-                        scale = 1
-                    img = og_img.resize(
-                        (width // scale, height // scale),
-                        resample=Image.BICUBIC)
-                    width = img.width
-                    height = img.height
-                    wshift = width // 100
-                    hshift = height // 100
-
-                    n_width = width + 2 * wshift
-                    n_height = height + 2 * height
-
-                    if outline:
-                        outline = tuple(bytes.fromhex("#2c2c2c"[1:]))
-                    else:
-                        outline = None
-
-                    if smart:
-                        ski_img = io.imread(ufpath, True)
-                        gray_img = color.rgb2gray(ski_img)
-                        pts = genSmartPoints(gray_img)
-                    else:
-                        pts = genPoints(int(np), n_width, n_height)
-
-                    img = genPoly(img.width, img.height, img, pts,
-                                  wshift, hshift, outline, pic=True)
-
-                    fname = "wall-{}.png".format(int(time.time()))
-                    fpath = 'static/images/' + fname
-
-                    # print(fpath)
-                    img.save(fpath)
-                    imgurl = url_for('static', filename='images/' + fname)
-                    return render_template(
-                        "download.html", context=imgurl, home="pic")
-                else:
-                    error = "Invalid input, try again"
-                    return render_template("error.html", context=error)
-            else:
-                error = "filetype not allowed"
-                return render_template("error.html", context=error)
-    else:
-        return render_template("pic.html")
-
-
-if __name__ == '__main__':
-    port = int(os.environ.get('PORT', 5000))
-    http_server = WSGIServer(('', port), app)
-    print("Starting server:")
-    http_server.serve_forever()
+import os
+import time
+from PIL import Image
+# from skimage.filters import sobel
+from gevent.pywsgi import WSGIServer
+from werkzeug.utils import secure_filename
+from skimage import color, io
+from flask import Flask, request, render_template, url_for
+from wallgen import (NbyNGradient, genDiamond, genHexagon, genIsometric,
+                     genPoints, genPoly, genSmartPoints, genSquares,
+                     genTriangle, nGradient, random_gradient, swirl_image)
+
+UPLOAD_FOLDER = os.path.join("static", "upload")
+ALLOWED_EXTENSIONS = set(['png', 'jpg', 'jpeg'])
+
+app = Flask(__name__, static_url_path="/static")
+app.config['UPLOAD_FOLDER'] = UPLOAD_FOLDER
+app.config['MAX_CONTENT_LENGTH'] = 5 * 1024 * 1024
+
+
+def allowed_file(filename):
+    return '.' in filename and \
+        filename.rsplit('.', 1)[1].lower() in ALLOWED_EXTENSIONS
+
+
+@app.route("/", methods=['GET'])
+def index():
+    return render_template("home.html")
+
+
+@app.route("/poly", methods=['GET', 'POST'])
+def poly():
+    if request.method == 'POST':
+        # get data
+        side = int(request.form.get('side'))
+        np = int(request.form.get('np'))
+        outline = request.form.get('outline')
+        bgtype = request.form.get('bgtype')
+        swirl = request.form.get('swirl')
+
+        error = None
+
+        if side > 5000 or side < 100:
+            error = "WARNING: Image too large OR Image too small"
+        if np < 10 or np > 10001:
+            error = "WARNING: Too less points OR too many points"
+
+        fname = "wall-{}.png".format(int(time.time()))
+        fpath = 'static/images/' + fname
+
+        shift = side // 10
+        nside = side + shift * 2  # increase size to prevent underflow
+
+        img = random_gradient(nside)
+
+        if bgtype == "nbyn":
+            img = NbyNGradient(nside)
+        elif bgtype == "customColors":
+            nColors = request.form.get('nColors')
+            colors = []
+
+            for i in range(int(nColors)):
+                colors.append(request.form.get('rgb' + str(i + 1)))
+
+            try:
+                colors = [tuple(bytes.fromhex(x[1:])) for x in colors]
+            except Exception as e:
+                print(e)
+                error = "ERROR: Invalid color hex"
+
+            img = nGradient(nside, *colors)
+
+        if error is not None:
+            print(error)
+            return render_template('error.html', context=error)
+
+        if outline:
+            outline = tuple(bytes.fromhex("#2c2c2c"[1:]))
+        else:
+            outline = None
+
+        if swirl:
+            img = swirl_image(img)
+
+        pts = genPoints(np, nside, nside)
+        img = genPoly(side, side, img, pts, shift, shift, outl=outline)
+
+        # print(fpath)
+        img.save(fpath)
+
+        imgurl = url_for('static', filename='images/' + fname)
+        return render_template("download.html", context=imgurl, home="poly")
+    else:
+        return render_template('poly.html')
+
+
+@app.route("/shape", methods=['GET', 'POST'])
+def shape():
+    if request.method == 'POST':
+        side = int(request.form.get('side'))
+        outline = request.form.get('outline')
+        bgtype = request.form.get('bgtype')
+        swirl = request.form.get('swirl')
+        shape = request.form.get('shape')
+
+        error = None
+
+        if side > 5000 or side < 100:
+            error = "WARNING: Image too large OR Image too small"
+
+        fname = "wall-{}.png".format(int(time.time()))
+        fpath = 'static/images/' + fname
+
+        img = random_gradient(side)
+
+        if bgtype == "nbyn":
+            img = NbyNGradient(side)
+        elif bgtype == "customColors":
+            nColors = request.form.get('nColors')
+            colors = []
+
+            for i in range(int(nColors)):
+                colors.append(request.form.get('rgb' + str(i + 1)))
+
+            try:
+                colors = [tuple(bytes.fromhex(x[1:])) for x in colors]
+            except Exception as e:
+                print(e)
+                error = "ERROR: Invalid color hex"
+
+            img = nGradient(side, *colors)
+
+        if error is not None:
+            print(error)
+            return render_template('error.html', context=error)
+
+        if outline:
+            outline = tuple(bytes.fromhex("#2c2c2c"[1:]))
+        else:
+            outline = None
+
+        if swirl:
+            img = swirl_image(img)
+
+        if shape == 'hexagon':
+            img = genHexagon(side, side, img, outline, per=5)
+        elif shape == 'squares':
+            img = genSquares(side, side, img, outline, per=5)
+        elif shape == 'diamond':
+            img = genDiamond(side, side, img, outline, per=5)
+        elif shape == 'triangle':
+            img = genTriangle(side, side, img, outline, per=5)
+        elif shape == 'isometric':
+            img = genIsometric(side, side, img, outline, per=5)
+        # print(fpath)
+        img.save(fpath)
+        imgurl = url_for('static', filename='images/' + fname)
+        return render_template("download.html", context=imgurl, home="shape")
+    else:
+        return render_template('shape.html')
+
+
+@app.route("/pic", methods=['GET', 'POST'])
+def pic():
+    if request.method == 'POST':
+        # print(request.files)
+        # print(request.form)
+        if 'image' not in request.files:
+            error = "No file part"
+            return render_template("error.html", context=error)
+        else:
+            file = request.files['image']
+            # print(file.filename)
+            # print(len(file.filename))
+            if len(file.filename) < 1:
+                error = "No file selected"
+                return render_template("error.html", context=error)
+
+            if file and allowed_file(file.filename):
+                filename = secure_filename(file.filename)
+                ufpath = os.path.join(app.config['UPLOAD_FOLDER'], filename)
+                file.save(ufpath)
+                np = request.form.get('np')
+                outline = request.form.get('outline')
+                smart = request.form.get('smart')
+
+                if np or smart:
+                    og_img = Image.open(ufpath)
+                    width = og_img.width
+                    height = og_img.height
+
+                    if min(height, width) > 1080:
+                        scale = min(height, width) // 1080
+                    else:
+                        scale = 1
+                    img = og_img.resize(
+                        (width // scale, height // scale),
+                        resample=Image.BICUBIC)
+                    width = img.width
+                    height = img.height
+                    wshift = width // 100
+                    hshift = height // 100
+
+                    n_width = width + 2 * wshift
+                    n_height = height + 2 * height
+
+                    if outline:
+                        outline = tuple(bytes.fromhex("#2c2c2c"[1:]))
+                    else:
+                        outline = None
+
+                    if smart:
+                        ski_img = io.imread(ufpath, True)
+                        gray_img = color.rgb2gray(ski_img)
+                        pts = genSmartPoints(gray_img)
+                    else:
+                        pts = genPoints(int(np), n_width, n_height)
+
+                    img = genPoly(img.width, img.height, img, pts,
+                                  wshift, hshift, outline, pic=True)
+
+                    fname = "wall-{}.png".format(int(time.time()))
+                    fpath = 'static/images/' + fname
+
+                    # print(fpath)
+                    img.save(fpath)
+                    imgurl = url_for('static', filename='images/' + fname)
+                    return render_template(
+                        "download.html", context=imgurl, home="pic")
+                else:
+                    error = "Invalid input, try again"
+                    return render_template("error.html", context=error)
+            else:
+                error = "filetype not allowed"
+                return render_template("error.html", context=error)
+    else:
+        return render_template("pic.html")
+
+
+if __name__ == '__main__':
+    port = int(os.environ.get('PORT', 5000))
+    http_server = WSGIServer(('', port), app)
+    print("Starting server:")
+    http_server.serve_forever()